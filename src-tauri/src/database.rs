--- conflicted
+++ resolved
@@ -1,338 +1,268 @@
-// AIDEV-NOTE: Database layer for provenance event persistence using SQLite
-<<<<<<< HEAD
-use serde::{Deserialize, Serialize};
-use std::collections::HashMap;
-use std::sync::Mutex;
-use lazy_static::lazy_static;
-
-use crate::{ProvenanceEvent, EventResponse, ManifestData};
-
-// AIDEV-NOTE: In-memory storage for MVP - will be replaced with SQLite plugin later
-lazy_static! {
-    static ref EVENT_STORE: Mutex<Vec<ProvenanceEvent>> = Mutex::new(Vec::new());
-    static ref ID_COUNTER: Mutex<i64> = Mutex::new(1);
-}
-
-// AIDEV-NOTE: Database operations for provenance events
-pub struct Database;
-
-impl Database {
-    pub fn new() -> Self {
-        Self
-    }
-
-    // AIDEV-NOTE: Stores provenance event and returns generated ID
-    pub fn insert_event(&self, event: ProvenanceEvent) -> Result<EventResponse, String> {
-        let mut store = EVENT_STORE.lock().map_err(|_| "Failed to acquire lock")?;
-        let mut counter = ID_COUNTER.lock().map_err(|_| "Failed to acquire lock")?;
-        
-        let id = *counter;
-        *counter += 1;
-        
-        store.push(event.clone());
-        
-        Ok(EventResponse {
-            id,
-            text_hash: event.text,
-        })
-    }
-
-    // AIDEV-NOTE: Retrieves filtered event history with optional pagination
-    pub fn get_events(
-        &self,
-        limit: Option<u32>,
-        event_type: Option<String>,
-    ) -> Result<Vec<ProvenanceEvent>, String> {
-        let store = EVENT_STORE.lock().map_err(|_| "Failed to acquire lock")?;
-        
-        let mut events: Vec<ProvenanceEvent> = store
-            .iter()
-            .filter(|event| {
-                if let Some(ref filter_type) = event_type {
-                    &event.event_type == filter_type
-                } else {
-                    true
-                }
-            })
-            .cloned()
-            .collect();
-        
-        // Sort by timestamp (newest first)
-        events.sort_by(|a, b| b.timestamp.cmp(&a.timestamp));
-        
-        // Apply limit if specified
-        if let Some(limit) = limit {
-            events.truncate(limit as usize);
-        }
-        
-        Ok(events)
-    }
-=======
-use std::collections::HashMap;
-use sqlx::{Row, SqlitePool};
-
-use crate::{ProvenanceEvent, EventResponse, ManifestData};
-
-// AIDEV-NOTE: Database connection pool wrapper
-pub struct Database {
-    pool: SqlitePool,
-}
-
-impl Database {
-    pub async fn new(url: &str) -> Result<Self, String> {
-        let pool = SqlitePool::connect(url).await.map_err(|e| e.to_string())?;
-        sqlx::query(
-            "CREATE TABLE IF NOT EXISTS events (\n  id INTEGER PRIMARY KEY AUTOINCREMENT,\n  timestamp TEXT NOT NULL,\n  event_type TEXT NOT NULL,\n  text_hash TEXT NOT NULL,\n  source TEXT,\n  span_length INTEGER\n)"
-        )
-        .execute(&pool)
-        .await
-        .map_err(|e| e.to_string())?;
-        Ok(Self { pool })
-    }
-
-    // AIDEV-NOTE: Stores provenance event and returns generated ID
-    pub async fn insert_event(&self, event: ProvenanceEvent) -> Result<EventResponse, String> {
-        let result = sqlx::query(
-            "INSERT INTO events (timestamp, event_type, text_hash, source, span_length) VALUES (?1, ?2, ?3, ?4, ?5)"
-        )
-        .bind(&event.timestamp)
-        .bind(&event.event_type)
-        .bind(&event.text_hash)
-        .bind(&event.source)
-        .bind(event.span_length as i64)
-        .execute(&self.pool)
-        .await
-        .map_err(|e| e.to_string())?;
-
-        Ok(EventResponse {
-            id: result.last_insert_rowid(),
-            text_hash: event.text_hash,
-        })
-    }
-
-    // AIDEV-NOTE: Retrieves filtered event history with optional pagination
-    pub async fn get_events(
-        &self,
-        limit: Option<u32>,
-        event_type: Option<String>,
-    ) -> Result<Vec<ProvenanceEvent>, String> {
-        let mut query = String::from(
-            "SELECT timestamp, event_type, text_hash, source, span_length FROM events",
-        );
-        if event_type.is_some() {
-            query.push_str(" WHERE event_type = ?1");
-        }
-        query.push_str(" ORDER BY timestamp DESC");
-        if let Some(l) = limit {
-            query.push_str(&format!(" LIMIT {}", l));
-        }
-
-        let mut q = sqlx::query(&query);
-        if let Some(t) = &event_type {
-            q = q.bind(t);
-        }
-
-        let rows = q.fetch_all(&self.pool).await.map_err(|e| e.to_string())?;
-        let events = rows
-            .into_iter()
-            .map(|row| ProvenanceEvent {
-                timestamp: row.get::<String, _>("timestamp"),
-                event_type: row.get::<String, _>("event_type"),
-                text_hash: row.get::<String, _>("text_hash"),
-                source: row.get::<String, _>("source"),
-                span_length: row.get::<i64, _>("span_length") as usize,
-            })
-            .collect();
-        Ok(events)
-    }
->>>>>>> beaad267
-
-    // AIDEV-NOTE: Generates manifest data with statistics from all stored events
-    pub async fn generate_manifest(&self) -> Result<ManifestData, String> {
-        let events = self.get_events(None, None).await?;
-        
-        let mut human_chars = 0;
-        let mut ai_chars = 0;
-        let mut cited_chars = 0;
-        
-        for event in &events {
-            match event.event_type.as_str() {
-                "human" => human_chars += event.span_length,
-                "ai" => ai_chars += event.span_length,
-                "cited" => cited_chars += event.span_length,
-                _ => {} // Ignore unknown types
-            }
-        }
-        
-        let total_chars = human_chars + ai_chars + cited_chars;
-        
-        let human_percentage = if total_chars > 0 {
-            (human_chars as f64 / total_chars as f64) * 100.0
-        } else {
-            100.0
-        };
-        
-        let ai_percentage = if total_chars > 0 {
-            (ai_chars as f64 / total_chars as f64) * 100.0
-        } else {
-            0.0
-        };
-        
-        let cited_percentage = if total_chars > 0 {
-            (cited_chars as f64 / total_chars as f64) * 100.0
-        } else {
-            0.0
-        };
-        
-        Ok(ManifestData {
-            human_percentage,
-            ai_percentage,
-            cited_percentage,
-            total_characters: total_chars,
-            events,
-        })
-    }
-
-    // AIDEV-NOTE: Clear all events (useful for testing and development)
-    pub async fn clear_events(&self) -> Result<(), String> {
-        sqlx::query("DELETE FROM events")
-            .execute(&self.pool)
-            .await
-            .map_err(|e| e.to_string())?;
-        Ok(())
-    }
-
-    // AIDEV-NOTE: Get event count by type for analytics
-    pub async fn get_event_counts(&self) -> Result<HashMap<String, usize>, String> {
-        let rows = sqlx::query("SELECT event_type, COUNT(*) as count FROM events GROUP BY event_type")
-            .fetch_all(&self.pool)
-            .await
-            .map_err(|e| e.to_string())?;
-        let mut counts = HashMap::new();
-        for row in rows {
-            counts.insert(
-                row.get::<String, _>("event_type"),
-                row.get::<i64, _>("count") as usize,
-            );
-        }
-        Ok(counts)
-    }
-}
-
-#[cfg(test)]
-mod tests {
-    use super::*;
-    const TEST_DB_URL: &str = "sqlite::memory:";
-
-    fn create_test_event(event_type: &str, source: &str, span_length: usize) -> ProvenanceEvent {
-        ProvenanceEvent {
-            timestamp: chrono::Utc::now().to_rfc3339(),
-            event_type: event_type.to_string(),
-            text: format!("hash_{}", source),
-            source: source.to_string(),
-            span_length,
-        }
-    }
-
-    #[tokio::test]
-    async fn test_insert_event() {
-        let db = Database::new(TEST_DB_URL).await.unwrap();
-        db.clear_events().await.unwrap();
-
-        let event = create_test_event("human", "user", 10);
-        let result = db.insert_event(event.clone()).await;
-        
-        assert!(result.is_ok());
-        let response = result.unwrap();
-        assert_eq!(response.text_hash, event.text);
-        assert_eq!(response.id, 1);
-    }
-
-    #[tokio::test]
-    async fn test_get_events_with_filter() {
-        let db = Database::new(TEST_DB_URL).await.unwrap();
-        db.clear_events().await.unwrap();
-        
-        // Insert different types of events
-        db.insert_event(create_test_event("human", "user", 10)).await.unwrap();
-        db.insert_event(create_test_event("ai", "gpt-4", 15)).await.unwrap();
-        db.insert_event(create_test_event("cited", "wikipedia", 20)).await.unwrap();
-        
-        // Test filtering by type
-        let human_events = db.get_events(None, Some("human".to_string())).await.unwrap();
-        assert_eq!(human_events.len(), 1);
-        assert_eq!(human_events[0].event_type, "human");
-        
-        // Test no filter
-        let all_events = db.get_events(None, None).await.unwrap();
-        assert_eq!(all_events.len(), 3);
-    }
-
-    #[tokio::test]
-    async fn test_get_events_with_limit() {
-        let db = Database::new(TEST_DB_URL).await.unwrap();
-        db.clear_events().await.unwrap();
-        
-        // Insert multiple events
-        for i in 0..5 {
-            db.insert_event(create_test_event("human", &format!("user{}", i), 10)).await.unwrap();
-        }
-        
-        let limited_events = db.get_events(Some(3), None).await.unwrap();
-        assert_eq!(limited_events.len(), 3);
-    }
-
-    #[tokio::test]
-    async fn test_generate_manifest() {
-        let db = Database::new(TEST_DB_URL).await.unwrap();
-        db.clear_events().await.unwrap();
-        
-        // Insert events with known character counts
-        db.insert_event(create_test_event("human", "user", 60)).await.unwrap();
-        db.insert_event(create_test_event("ai", "gpt-4", 30)).await.unwrap();
-        db.insert_event(create_test_event("cited", "wikipedia", 10)).await.unwrap();
-        
-        let manifest = db.generate_manifest().await.unwrap();
-        
-        assert_eq!(manifest.human_percentage, 60.0);
-        assert_eq!(manifest.ai_percentage, 30.0);
-        assert_eq!(manifest.cited_percentage, 10.0);
-        assert_eq!(manifest.total_characters, 100);
-    }
-
-    #[tokio::test]
-    async fn test_get_event_counts() {
-        let db = Database::new(TEST_DB_URL).await.unwrap();
-        db.clear_events().await.unwrap();
-        
-        // Insert multiple events of different types
-        db.insert_event(create_test_event("human", "user1", 10)).await.unwrap();
-        db.insert_event(create_test_event("human", "user2", 10)).await.unwrap();
-        db.insert_event(create_test_event("ai", "gpt-4", 15)).await.unwrap();
-        
-        let counts = db.get_event_counts().await.unwrap();
-        
-        assert_eq!(counts.get("human"), Some(&2));
-        assert_eq!(counts.get("ai"), Some(&1));
-        assert_eq!(counts.get("cited"), None);
-    }
-
-    #[tokio::test]
-    async fn test_clear_events() {
-        let db = Database::new(TEST_DB_URL).await.unwrap();
-        
-        // Insert some events
-        db.insert_event(create_test_event("human", "user", 10)).await.unwrap();
-        
-        // Verify events exist
-        let events_before = db.get_events(None, None).await.unwrap();
-        assert!(!events_before.is_empty());
-        
-        // Clear events
-        db.clear_events().await.unwrap();
-        
-        // Verify events are cleared
-        let events_after = db.get_events(None, None).await.unwrap();
-        assert!(events_after.is_empty());
-    }
+// AIDEV-NOTE: Database layer for provenance event persistence using SQLite
+use std::collections::HashMap;
+use sqlx::{Row, SqlitePool};
+
+use crate::{ProvenanceEvent, EventResponse, ManifestData};
+
+// AIDEV-NOTE: Database connection pool wrapper
+pub struct Database {
+    pool: SqlitePool,
+}
+
+impl Database {
+    pub async fn new(url: &str) -> Result<Self, String> {
+        let pool = SqlitePool::connect(url).await.map_err(|e| e.to_string())?;
+        sqlx::query(
+            "CREATE TABLE IF NOT EXISTS events (\n  id INTEGER PRIMARY KEY AUTOINCREMENT,\n  timestamp TEXT NOT NULL,\n  event_type TEXT NOT NULL,\n  text_hash TEXT NOT NULL,\n  source TEXT,\n  span_length INTEGER\n)"
+        )
+        .execute(&pool)
+        .await
+        .map_err(|e| e.to_string())?;
+        Ok(Self { pool })
+    }
+
+    // AIDEV-NOTE: Stores provenance event and returns generated ID
+    pub async fn insert_event(&self, event: ProvenanceEvent) -> Result<EventResponse, String> {
+        let result = sqlx::query(
+            "INSERT INTO events (timestamp, event_type, text_hash, source, span_length) VALUES (?1, ?2, ?3, ?4, ?5)"
+        )
+        .bind(&event.timestamp)
+        .bind(&event.event_type)
+        .bind(&event.text_hash)
+        .bind(&event.source)
+        .bind(event.span_length as i64)
+        .execute(&self.pool)
+        .await
+        .map_err(|e| e.to_string())?;
+
+        Ok(EventResponse {
+            id: result.last_insert_rowid(),
+            text_hash: event.text_hash,
+        })
+    }
+
+    // AIDEV-NOTE: Retrieves filtered event history with optional pagination
+    pub async fn get_events(
+        &self,
+        limit: Option<u32>,
+        event_type: Option<String>,
+    ) -> Result<Vec<ProvenanceEvent>, String> {
+        let mut query = String::from(
+            "SELECT timestamp, event_type, text_hash, source, span_length FROM events",
+        );
+        if event_type.is_some() {
+            query.push_str(" WHERE event_type = ?1");
+        }
+        query.push_str(" ORDER BY timestamp DESC");
+        if let Some(l) = limit {
+            query.push_str(&format!(" LIMIT {}", l));
+        }
+
+        let mut q = sqlx::query(&query);
+        if let Some(t) = &event_type {
+            q = q.bind(t);
+        }
+
+        let rows = q.fetch_all(&self.pool).await.map_err(|e| e.to_string())?;
+        let events = rows
+            .into_iter()
+            .map(|row| ProvenanceEvent {
+                timestamp: row.get::<String, _>("timestamp"),
+                event_type: row.get::<String, _>("event_type"),
+                text_hash: row.get::<String, _>("text_hash"),
+                source: row.get::<String, _>("source"),
+                span_length: row.get::<i64, _>("span_length") as usize,
+            })
+            .collect();
+        Ok(events)
+    }
+
+    // AIDEV-NOTE: Generates manifest data with statistics from all stored events
+    pub async fn generate_manifest(&self) -> Result<ManifestData, String> {
+        let events = self.get_events(None, None).await?;
+        
+        let mut human_chars = 0;
+        let mut ai_chars = 0;
+        let mut cited_chars = 0;
+        
+        for event in &events {
+            match event.event_type.as_str() {
+                "human" => human_chars += event.span_length,
+                "ai" => ai_chars += event.span_length,
+                "cited" => cited_chars += event.span_length,
+                _ => {} // Ignore unknown types
+            }
+        }
+        
+        let total_chars = human_chars + ai_chars + cited_chars;
+        
+        let human_percentage = if total_chars > 0 {
+            (human_chars as f64 / total_chars as f64) * 100.0
+        } else {
+            100.0
+        };
+        
+        let ai_percentage = if total_chars > 0 {
+            (ai_chars as f64 / total_chars as f64) * 100.0
+        } else {
+            0.0
+        };
+        
+        let cited_percentage = if total_chars > 0 {
+            (cited_chars as f64 / total_chars as f64) * 100.0
+        } else {
+            0.0
+        };
+        
+        Ok(ManifestData {
+            human_percentage,
+            ai_percentage,
+            cited_percentage,
+            total_characters: total_chars,
+            events,
+        })
+    }
+
+    // AIDEV-NOTE: Clear all events (useful for testing and development)
+    pub async fn clear_events(&self) -> Result<(), String> {
+        sqlx::query("DELETE FROM events")
+            .execute(&self.pool)
+            .await
+            .map_err(|e| e.to_string())?;
+        Ok(())
+    }
+
+    // AIDEV-NOTE: Get event count by type for analytics
+    pub async fn get_event_counts(&self) -> Result<HashMap<String, usize>, String> {
+        let rows = sqlx::query("SELECT event_type, COUNT(*) as count FROM events GROUP BY event_type")
+            .fetch_all(&self.pool)
+            .await
+            .map_err(|e| e.to_string())?;
+        let mut counts = HashMap::new();
+        for row in rows {
+            counts.insert(
+                row.get::<String, _>("event_type"),
+                row.get::<i64, _>("count") as usize,
+            );
+        }
+        Ok(counts)
+    }
+}
+
+#[cfg(test)]
+mod tests {
+    use super::*;
+    const TEST_DB_URL: &str = "sqlite::memory:";
+
+    fn create_test_event(event_type: &str, source: &str, span_length: usize) -> ProvenanceEvent {
+        ProvenanceEvent {
+            timestamp: chrono::Utc::now().to_rfc3339(),
+            event_type: event_type.to_string(),
+            text: format!("hash_{}", source),
+            source: source.to_string(),
+            span_length,
+        }
+    }
+
+    #[tokio::test]
+    async fn test_insert_event() {
+        let db = Database::new(TEST_DB_URL).await.unwrap();
+        db.clear_events().await.unwrap();
+
+        let event = create_test_event("human", "user", 10);
+        let result = db.insert_event(event.clone()).await;
+        
+        assert!(result.is_ok());
+        let response = result.unwrap();
+        assert_eq!(response.text_hash, event.text);
+        assert_eq!(response.id, 1);
+    }
+
+    #[tokio::test]
+    async fn test_get_events_with_filter() {
+        let db = Database::new(TEST_DB_URL).await.unwrap();
+        db.clear_events().await.unwrap();
+        
+        // Insert different types of events
+        db.insert_event(create_test_event("human", "user", 10)).await.unwrap();
+        db.insert_event(create_test_event("ai", "gpt-4", 15)).await.unwrap();
+        db.insert_event(create_test_event("cited", "wikipedia", 20)).await.unwrap();
+        
+        // Test filtering by type
+        let human_events = db.get_events(None, Some("human".to_string())).await.unwrap();
+        assert_eq!(human_events.len(), 1);
+        assert_eq!(human_events[0].event_type, "human");
+        
+        // Test no filter
+        let all_events = db.get_events(None, None).await.unwrap();
+        assert_eq!(all_events.len(), 3);
+    }
+
+    #[tokio::test]
+    async fn test_get_events_with_limit() {
+        let db = Database::new(TEST_DB_URL).await.unwrap();
+        db.clear_events().await.unwrap();
+        
+        // Insert multiple events
+        for i in 0..5 {
+            db.insert_event(create_test_event("human", &format!("user{}", i), 10)).await.unwrap();
+        }
+        
+        let limited_events = db.get_events(Some(3), None).await.unwrap();
+        assert_eq!(limited_events.len(), 3);
+    }
+
+    #[tokio::test]
+    async fn test_generate_manifest() {
+        let db = Database::new(TEST_DB_URL).await.unwrap();
+        db.clear_events().await.unwrap();
+        
+        // Insert events with known character counts
+        db.insert_event(create_test_event("human", "user", 60)).await.unwrap();
+        db.insert_event(create_test_event("ai", "gpt-4", 30)).await.unwrap();
+        db.insert_event(create_test_event("cited", "wikipedia", 10)).await.unwrap();
+        
+        let manifest = db.generate_manifest().await.unwrap();
+        
+        assert_eq!(manifest.human_percentage, 60.0);
+        assert_eq!(manifest.ai_percentage, 30.0);
+        assert_eq!(manifest.cited_percentage, 10.0);
+        assert_eq!(manifest.total_characters, 100);
+    }
+
+    #[tokio::test]
+    async fn test_get_event_counts() {
+        let db = Database::new(TEST_DB_URL).await.unwrap();
+        db.clear_events().await.unwrap();
+        
+        // Insert multiple events of different types
+        db.insert_event(create_test_event("human", "user1", 10)).await.unwrap();
+        db.insert_event(create_test_event("human", "user2", 10)).await.unwrap();
+        db.insert_event(create_test_event("ai", "gpt-4", 15)).await.unwrap();
+        
+        let counts = db.get_event_counts().await.unwrap();
+        
+        assert_eq!(counts.get("human"), Some(&2));
+        assert_eq!(counts.get("ai"), Some(&1));
+        assert_eq!(counts.get("cited"), None);
+    }
+
+    #[tokio::test]
+    async fn test_clear_events() {
+        let db = Database::new(TEST_DB_URL).await.unwrap();
+        
+        // Insert some events
+        db.insert_event(create_test_event("human", "user", 10)).await.unwrap();
+        
+        // Verify events exist
+        let events_before = db.get_events(None, None).await.unwrap();
+        assert!(!events_before.is_empty());
+        
+        // Clear events
+        db.clear_events().await.unwrap();
+        
+        // Verify events are cleared
+        let events_after = db.get_events(None, None).await.unwrap();
+        assert!(events_after.is_empty());
+    }
 }