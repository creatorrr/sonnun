// Learn more about Tauri commands at https://tauri.app/develop/calling-rust/
use serde::{Deserialize, Serialize};
use sha2::{Digest, Sha256};
use tauri_plugin_sql::{Builder as SqlBuilder, Migration, MigrationKind};

mod database;
use database::Database;

// AIDEV-NOTE: Foundation types - these structs define the entire provenance data model
#[derive(Debug, Clone, Serialize, Deserialize)]
pub struct ProvenanceEvent {
    pub timestamp: String,
    pub event_type: String,  // "human", "ai", "cited"
    /// Plain text used for hashing prior to storage
    pub text: String,
    pub source: String,
    pub span_length: usize,
}

#[derive(Debug, Clone, Serialize, Deserialize)]
pub struct EventResponse {
    pub id: i64,
    pub text_hash: String,
}

#[derive(Debug, Clone, Serialize, Deserialize)]
pub struct ManifestData {
    pub human_percentage: f64,
    pub ai_percentage: f64,
    pub cited_percentage: f64,
    pub total_characters: usize,
    pub events: Vec<ProvenanceEvent>,
}

const DB_URL: &str = "sqlite:sonnun.db";

#[derive(Debug, Deserialize)]
pub struct AIPrompt {
    pub prompt: String,
    pub model: Option<String>,
    pub max_tokens: Option<u32>,
}

#[derive(Debug, Serialize)]
pub struct AIResponse {
    pub content: String,
    pub model: String,
    pub token_count: Option<u32>,
}

// AIDEV-NOTE: Security improvement - proper hash generation for provenance events
pub fn hash_text(text: &str) -> String {
    let mut hasher = Sha256::new();
    hasher.update(text.as_bytes());
    format!("{:x}", hasher.finalize())
}

#[tauri::command]
pub fn greet(name: &str) -> String {
    format!("Hello, {}! You've been greeted from Rust!", name)
}

// AIDEV-NOTE: Write path - all editor changes flow through this function for audit trail
#[tauri::command]
pub async fn log_provenance_event(
    event: ProvenanceEvent,
) -> Result<EventResponse, String> {
    let db = Database::new(DB_URL).await?;
    let mut event_with_hash = event.clone();
<<<<<<< HEAD

    // Generate proper text hash from plain text
    let hashed = hash_text(&event.text);
    event_with_hash.text = hashed;

    db.insert_event(event_with_hash)
=======
    
    // Generate proper text hash 
    event_with_hash.text_hash = hash_text(&event.text_hash);
    
    db.insert_event(event_with_hash).await
>>>>>>> beaad267
}

// AIDEV-NOTE: Read path - supports filtering by type/limit for manifest generation and UI
#[tauri::command]
pub async fn get_event_history(
    limit: Option<u32>,
    event_type: Option<String>,
) -> Result<Vec<ProvenanceEvent>, String> {
    let db = Database::new(DB_URL).await?;
    db.get_events(limit, event_type).await
}

// AIDEV-NOTE: Analytics engine - calculates percentages and stats for transparency reports
#[tauri::command]
pub async fn generate_manifest() -> Result<ManifestData, String> {
    let db = Database::new(DB_URL).await?;
    db.generate_manifest().await
}

// AIDEV-NOTE: AI gateway - handles OpenAI API calls with proper error handling and attribution
#[tauri::command]
pub async fn query_ai_assistant(
    prompt_data: AIPrompt,
) -> Result<AIResponse, String> {
    let api_key = std::env::var("OPENAI_API_KEY")
        .map_err(|_| "OPENAI_API_KEY environment variable not set")?;
    
    if prompt_data.prompt.trim().is_empty() {
        return Err("Prompt cannot be empty".to_string());
    }
    
    let client = reqwest::Client::new();
    let model = prompt_data.model.unwrap_or_else(|| "gpt-3.5-turbo".to_string());
    
    let request_body = serde_json::json!({
        "model": model,
        "messages": [
            {
                "role": "user",
                "content": prompt_data.prompt
            }
        ],
        "max_tokens": prompt_data.max_tokens.unwrap_or(1000),
        "temperature": 0.7
    });
    
    let response = client
        .post("https://api.openai.com/v1/chat/completions")
        .header("Authorization", format!("Bearer {}", api_key))
        .header("Content-Type", "application/json")
        .json(&request_body)
        .send()
        .await
        .map_err(|e| format!("API request failed: {}", e))?;
    
    if !response.status().is_success() {
        let status = response.status();
        let error_text = response.text().await
            .unwrap_or_else(|_| "Failed to read error response".to_string());
        return Err(format!("API error {}: {}", status, error_text));
    }
    
    let response_data: serde_json::Value = response
        .json()
        .await
        .map_err(|e| format!("Failed to parse response: {}", e))?;
    
    let content = response_data["choices"][0]["message"]["content"]
        .as_str()
        .unwrap_or("")
        .to_string();
    
    let token_count = response_data["usage"]["total_tokens"]
        .as_u64()
        .map(|t| t as u32);
    
    Ok(AIResponse {
        content,
        model,
        token_count,
    })
}

// AIDEV-NOTE: Security core - signs documents with ed25519 for tamper-proof verification
#[tauri::command]
pub async fn sign_document(
    content: String,
    private_key_bytes: Vec<u8>,
) -> Result<String, String> {
    use ed25519_dalek::{Signer, SigningKey};
    
    if content.is_empty() {
        return Err("Content cannot be empty".to_string());
    }
    
    // Parse private key
    let signing_key = SigningKey::from_bytes(
        &private_key_bytes.try_into()
            .map_err(|_| "Invalid private key length")?
    );
    
    // Create signature
    let signature = signing_key.sign(content.as_bytes());
    
    // Return base64-encoded signature
    Ok(base64::encode(signature.to_bytes()))
}

// AIDEV-NOTE: Key generation - creates cryptographically secure keypairs for document identity
#[tauri::command]
pub fn generate_keypair() -> Result<(String, String), String> {
    use ed25519_dalek::{SigningKey, VerifyingKey};
    use rand::rngs::OsRng;
    
    let mut csprng = OsRng {};
    let signing_key = SigningKey::generate(&mut csprng);
    let verifying_key: VerifyingKey = signing_key.verifying_key();
    
    let private_key = base64::encode(signing_key.to_bytes());
    let public_key = base64::encode(verifying_key.to_bytes());
    
    Ok((private_key, public_key))
}

// AIDEV-NOTE: Verification endpoint - validates document authenticity using public key crypto
#[tauri::command]
pub fn verify_signature(
    content: String,
    signature_b64: String,
    public_key_b64: String,
) -> Result<bool, String> {
    use ed25519_dalek::{Verifier, VerifyingKey, Signature};
    
    if content.is_empty() {
        return Err("Content cannot be empty".to_string());
    }
    
    let public_key_bytes = base64::decode(public_key_b64)
        .map_err(|_| "Invalid public key encoding")?;
    let signature_bytes = base64::decode(signature_b64)
        .map_err(|_| "Invalid signature encoding")?;
    
    let verifying_key = VerifyingKey::from_bytes(
        &public_key_bytes.try_into()
            .map_err(|_| "Invalid public key length")?
    ).map_err(|_| "Invalid public key format")?;
    
    let signature = Signature::from_bytes(
        &signature_bytes.try_into()
            .map_err(|_| "Invalid signature length")?
    );
    
    match verifying_key.verify(content.as_bytes(), &signature) {
        Ok(()) => Ok(true),
        Err(_) => Ok(false),
    }
}

fn create_migrations() -> Vec<Migration> {
    vec![Migration {
        version: 1,
        description: "create events table",
        sql: "CREATE TABLE IF NOT EXISTS events (\n  id INTEGER PRIMARY KEY AUTOINCREMENT,\n  timestamp TEXT NOT NULL,\n  event_type TEXT NOT NULL,\n  text_hash TEXT NOT NULL,\n  source TEXT,\n  span_length INTEGER\n);",
        kind: MigrationKind::Up,
    }]
}

#[cfg_attr(mobile, tauri::mobile_entry_point)]
pub fn run() {
    tauri::Builder::default()
        .plugin(tauri_plugin_opener::init())
        .plugin(
            SqlBuilder::default()
                .add_migrations("sqlite:sonnun.db", create_migrations())
                .build(),
        )
        .invoke_handler(tauri::generate_handler![
            greet,
            log_provenance_event,
            get_event_history,
            generate_manifest,
            query_ai_assistant,
            sign_document,
            generate_keypair,
            verify_signature
        ])
        .run(tauri::generate_context!())
        .expect("error while running tauri application");
}

#[cfg(test)]
mod tests {
    use super::*;

    #[test]
    fn test_hash_text() {
        let text = "Hello, world!";
        let hash = hash_text(text);
        assert_eq!(hash.len(), 64); // SHA256 produces 32-byte (64 hex char) hash
        assert_eq!(hash, hash_text(text)); // Same input produces same hash
    }

    #[test]
    fn test_generate_keypair() {
        let result = generate_keypair();
        assert!(result.is_ok());
        
        let (private_key, public_key) = result.unwrap();
        assert!(!private_key.is_empty());
        assert!(!public_key.is_empty());
        
        // Check base64 encoding validity
        assert!(base64::decode(&private_key).is_ok());
        assert!(base64::decode(&public_key).is_ok());
    }

    #[tokio::test]
    async fn test_sign_and_verify_document() {
        let content = "This is a test document.";
        let (private_key_b64, public_key_b64) = generate_keypair().unwrap();
        let private_key_bytes = base64::decode(&private_key_b64).unwrap();
        
        // Test signing
        let signature_result = sign_document(content.to_string(), private_key_bytes).await;
        assert!(signature_result.is_ok());
        
        let signature = signature_result.unwrap();
        
        // Test verification
        let verification_result = verify_signature(
            content.to_string(),
            signature,
            public_key_b64
        );
        assert!(verification_result.is_ok());
        assert!(verification_result.unwrap());
    }

    #[tokio::test]
    async fn test_sign_document_validation() {
        // Test empty content
        let result = sign_document("".to_string(), vec![0; 32]).await;
        assert!(result.is_err());
        assert!(result.unwrap_err().contains("Content cannot be empty"));
        
        // Test invalid key length
        let result = sign_document("test".to_string(), vec![0; 10]).await;
        assert!(result.is_err());
        assert!(result.unwrap_err().contains("Invalid private key length"));
    }

    #[test]
    fn test_verify_signature_validation() {
        // Test empty content
        let result = verify_signature("".to_string(), "sig".to_string(), "key".to_string());
        assert!(result.is_err());
        assert!(result.unwrap_err().contains("Content cannot be empty"));
        
        // Test invalid base64
        let result = verify_signature("test".to_string(), "invalid_base64!".to_string(), "key".to_string());
        assert!(result.is_err());
    }

    #[test]
    fn test_provenance_event_serialization() {
        let event = ProvenanceEvent {
            timestamp: "2023-01-01T00:00:00Z".to_string(),
            event_type: "human".to_string(),
            text: "test_hash".to_string(),
            source: "user".to_string(),
            span_length: 10,
        };
        
        let json = serde_json::to_string(&event);
        assert!(json.is_ok());
        
        let deserialized: Result<ProvenanceEvent, _> = serde_json::from_str(&json.unwrap());
        assert!(deserialized.is_ok());
        
        let deserialized_event = deserialized.unwrap();
        assert_eq!(event.timestamp, deserialized_event.timestamp);
        assert_eq!(event.event_type, deserialized_event.event_type);
    }
}<|MERGE_RESOLUTION|>--- conflicted
+++ resolved
@@ -67,20 +67,11 @@
 ) -> Result<EventResponse, String> {
     let db = Database::new(DB_URL).await?;
     let mut event_with_hash = event.clone();
-<<<<<<< HEAD
-
-    // Generate proper text hash from plain text
-    let hashed = hash_text(&event.text);
-    event_with_hash.text = hashed;
-
-    db.insert_event(event_with_hash)
-=======
     
     // Generate proper text hash 
     event_with_hash.text_hash = hash_text(&event.text_hash);
     
     db.insert_event(event_with_hash).await
->>>>>>> beaad267
 }
 
 // AIDEV-NOTE: Read path - supports filtering by type/limit for manifest generation and UI
