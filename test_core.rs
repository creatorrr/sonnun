--- conflicted
+++ resolved
@@ -1,68 +1,4 @@
 // Simple test runner for core functionality without Tauri dependencies
-<<<<<<< HEAD
-use sonnun_lib::crypto_utils::{hash_text, generate_keypair, sign_document, verify_signature};
-
-#[cfg(test)]
-mod tests {
-    use super::*;
-
-    #[test]
-    fn test_hash_text() {
-        let text = "Hello, world!";
-        let hash = hash_text(text);
-        assert_eq!(hash.len(), 64);
-        assert_eq!(hash, hash_text(text));
-    }
-
-    #[test]
-    fn test_generate_keypair() {
-        let result = generate_keypair();
-        assert!(result.is_ok());
-        let (private_key, public_key) = result.unwrap();
-        assert!(!private_key.is_empty());
-        assert!(!public_key.is_empty());
-        assert!(base64::decode(&private_key).is_ok());
-        assert!(base64::decode(&public_key).is_ok());
-    }
-
-    #[tokio::test]
-    async fn test_sign_and_verify_document() {
-        let content = "This is a test document.";
-        let (private_key_b64, public_key_b64) = generate_keypair().unwrap();
-        let private_key_bytes = base64::decode(&private_key_b64).unwrap();
-        let signature = sign_document(content.to_string(), private_key_bytes).await.unwrap();
-        let result = verify_signature(content.to_string(), signature, public_key_b64).unwrap();
-        assert!(result);
-    }
-
-    #[tokio::test]
-    async fn test_sign_document_validation() {
-        let result = sign_document("".to_string(), vec![0; 32]).await;
-        assert!(result.is_err());
-        let result = sign_document("test".to_string(), vec![0; 10]).await;
-        assert!(result.is_err());
-    }
-
-    #[test]
-    fn test_verify_signature_validation() {
-        let result = verify_signature("".to_string(), "sig".to_string(), "key".to_string());
-        assert!(result.is_err());
-        let result = verify_signature("test".to_string(), "invalid_base64!".to_string(), "key".to_string());
-        assert!(result.is_err());
-    }
-}
-
-#[tokio::main]
-async fn main() {
-    println!("Running core functionality tests...");
-    let text = "Hello, world!";
-    let hash = hash_text(text);
-    println!("✓ Hash length: {} (expected: 64)", hash.len());
-    println!("✓ Hash consistency: {}", hash == hash_text(text));
-
-    println!("Testing crypto functions...");
-    match generate_keypair() {
-=======
 
 use base64::Engine;
 
@@ -237,17 +173,11 @@
     // Run crypto tests
     println!("Testing crypto functions...");
     match crypto_test::generate_keypair() {
->>>>>>> 6b7d80d7
         Ok((private_key, public_key)) => {
             println!("✓ Key generation successful");
             println!("✓ Private key length: {}", private_key.len());
             println!("✓ Public key length: {}", public_key.len());
 
-<<<<<<< HEAD
-            if let Ok(private_key_bytes) = base64::decode(&private_key) {
-                if let Ok(signature) = sign_document("Test document content".to_string(), private_key_bytes).await {
-                    if let Ok(is_valid) = verify_signature("Test document content".to_string(), signature, public_key) {
-=======
             // Test signing and verification
             let content = "Test document content";
             if let Ok(private_key_bytes) =
@@ -261,7 +191,6 @@
                     if let Ok(is_valid) =
                         crypto_test::verify_signature(content.to_string(), signature, public_key)
                     {
->>>>>>> 6b7d80d7
                         println!("✓ Signature verification: {}", is_valid);
                     }
                 }
