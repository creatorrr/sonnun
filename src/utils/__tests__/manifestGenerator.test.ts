--- conflicted
+++ resolved
@@ -1,311 +1,271 @@
-// AIDEV-NOTE: Test suite for provenance calculation and manifest generation utilities
-
-import { 
-  calculateProvenanceFromText,
-  hashContent,
-  generateCompleteManifest,
-  validateProvenanceEvent,
-  isValidManifest
-} from '../manifestGenerator'
-
-import type { ProvenanceEvent, ManifestData } from '../manifestGenerator'
-
-// Mock DOM APIs for testing
-<<<<<<< HEAD
-// Minimal DOM parser and tree walker stubs
-let lastContent = ''
-Object.defineProperty(global, 'DOMParser', {
-  value: class MockDOMParser {
-    parseFromString(content: string, _mimeType: string) {
-      lastContent = content.replace(/<[^>]*>/g, '')
-      return {
-        body: {
-          textContent: lastContent,
-          querySelectorAll: () => [],
-          hasAttribute: () => false
-        }
-      }
-    }
-  }
-})
-
-Object.defineProperty(global, 'document', {
-  value: {
-    createTreeWalker: () => {
-      let done = false
-      return {
-        nextNode: () => {
-          if (done) return null
-          done = true
-          return {
-            nodeType: Node.TEXT_NODE,
-            textContent: lastContent,
-            parentElement: null
-          }
-        }
-      }
-    }
-  }
-})
-
-// Provide NodeFilter constant for createTreeWalker options
-Object.defineProperty(global, 'NodeFilter', {
-  value: { SHOW_ALL: 0xFFFFFFFF }
-})
-
-Object.defineProperty(global, 'Node', {
-  value: { ELEMENT_NODE: 1, TEXT_NODE: 3 }
-})
-
-// Mock crypto.subtle for Node.js environment
-Object.defineProperty(global, 'crypto', {
-  value: {
-    subtle: {
-      digest: async (_algorithm: string, data: ArrayBuffer) => {
-        // Use Node's crypto module to generate a stable hash
-        const { createHash } = await import('crypto')
-        const buffer = Buffer.from(new Uint8Array(data))
-        return createHash('sha256').update(buffer).digest().buffer
-      }
-    }
-  }
-})
-=======
-Object.defineProperty(global, 'DOMParser', {
-  value: class MockDOMParser {
-    parseFromString(content: string, _mimeType: string) {
-      // Simple mock - in real tests you'd use jsdom
-      return {
-        body: {
-          textContent: content.replace(/<[^>]*>/g, ''), // Strip HTML tags
-          querySelectorAll: () => [],
-          hasAttribute: () => false
-        },
-        createTreeWalker: () => {
-          let used = false
-          return {
-            nextNode: () => {
-              if (used || !content) return null
-              used = true
-              return {
-                nodeType: Node.TEXT_NODE,
-                textContent: content,
-                parentElement: { hasAttribute: () => false }
-              }
-            }
-          }
-        }
-      }
-    }
-  }
-})
-
-Object.defineProperty(global, 'NodeFilter', {
-  value: { SHOW_ALL: 0 }
-})
-
-// Provide minimal Node constants used in manifestGenerator
-Object.defineProperty(global, 'Node', {
-  value: { ELEMENT_NODE: 1, TEXT_NODE: 3 }
-})
-
-// Mock crypto.subtle for Node.js environment
-Object.defineProperty(global, 'crypto', {
-  value: {
-    subtle: {
-      digest: async (_algorithm: string, data: ArrayBuffer) => {
-        // Use Node's crypto module to generate a deterministic hash
-        const { createHash } = require('crypto')
-        const text = new TextDecoder().decode(data)
-        const buf = createHash('sha256').update(text).digest()
-        return buf.buffer.slice(buf.byteOffset, buf.byteOffset + buf.byteLength)
-      }
-    }
-  }
-})
->>>>>>> a1b0c064
-
-describe('manifestGenerator', () => {
-  describe('calculateProvenanceFromText', () => {
-    it('should handle empty content', () => {
-      const stats = calculateProvenanceFromText('')
-      expect(stats.humanPercentage).toBe(100)
-      expect(stats.aiPercentage).toBe(0)
-      expect(stats.citedPercentage).toBe(0)
-      expect(stats.totalCharacters).toBe(0)
-    })
-
-    it('should handle plain text as human content', () => {
-      const stats = calculateProvenanceFromText('Hello world')
-      expect(stats.humanPercentage).toBe(100)
-      expect(stats.totalCharacters).toBe(11)
-    })
-
-    it('should calculate percentages correctly', () => {
-      // Mock more complex parsing for this test
-      const stats = {
-        humanPercentage: 60,
-        aiPercentage: 30,
-        citedPercentage: 10,
-        totalCharacters: 100
-      }
-      
-      expect(stats.humanPercentage + stats.aiPercentage + stats.citedPercentage).toBe(100)
-    })
-  })
-
-  describe('hashContent', () => {
-    it('should generate consistent hashes', async () => {
-      const content = 'Test content'
-      const hash1 = await hashContent(content)
-      const hash2 = await hashContent(content)
-      
-      expect(hash1).toBe(hash2)
-      expect(hash1).toHaveLength(64) // SHA-256 hex string length
-    })
-
-    it('should generate different hashes for different content', async () => {
-      const hash1 = await hashContent('Content A')
-      const hash2 = await hashContent('Content B')
-      
-      expect(hash1).not.toBe(hash2)
-    })
-  })
-
-  describe('generateCompleteManifest', () => {
-    it('should generate a complete manifest', async () => {
-      const content = 'Test document content'
-      const events: ProvenanceEvent[] = [
-        {
-          timestamp: '2023-01-01T00:00:00Z',
-          event_type: 'human',
-          text_hash: 'hash1',
-          source: 'user',
-          span_length: 10
-        }
-      ]
-
-      const manifest = await generateCompleteManifest(content, events)
-
-      expect(manifest).toHaveProperty('human_percentage')
-      expect(manifest).toHaveProperty('ai_percentage')
-      expect(manifest).toHaveProperty('cited_percentage')
-      expect(manifest).toHaveProperty('total_characters')
-      expect(manifest).toHaveProperty('events')
-      expect(manifest).toHaveProperty('generated_at')
-      expect(manifest).toHaveProperty('document_hash')
-      expect(manifest.events).toHaveLength(1)
-    })
-
-    it('should sort events by timestamp', async () => {
-      const events: ProvenanceEvent[] = [
-        {
-          timestamp: '2023-01-01T02:00:00Z',
-          event_type: 'ai',
-          text_hash: 'hash2',
-          source: 'gpt-4',
-          span_length: 5
-        },
-        {
-          timestamp: '2023-01-01T01:00:00Z',
-          event_type: 'human',
-          text_hash: 'hash1',
-          source: 'user',
-          span_length: 10
-        }
-      ]
-
-      const manifest = await generateCompleteManifest('test', events)
-      
-      expect(manifest.events[0].timestamp).toBe('2023-01-01T01:00:00Z')
-      expect(manifest.events[1].timestamp).toBe('2023-01-01T02:00:00Z')
-    })
-  })
-
-  describe('validateProvenanceEvent', () => {
-    it('should validate correct event', () => {
-      const event: ProvenanceEvent = {
-        timestamp: '2023-01-01T00:00:00Z',
-        event_type: 'human',
-        text_hash: 'hash',
-        source: 'user',
-        span_length: 10
-      }
-
-      const errors = validateProvenanceEvent(event)
-      expect(errors).toHaveLength(0)
-    })
-
-    it('should catch missing required fields', () => {
-      const event = {
-        event_type: 'human' as const,
-        span_length: 10
-        // Missing timestamp, text_hash, source
-      }
-
-      const errors = validateProvenanceEvent(event)
-      expect(errors.length).toBeGreaterThan(0)
-      expect(errors.some(e => e.includes('Timestamp'))).toBe(true)
-      expect(errors.some(e => e.includes('Source'))).toBe(true)
-    })
-
-    it('should validate event_type', () => {
-      const event = {
-        timestamp: '2023-01-01T00:00:00Z',
-        event_type: 'invalid' as any,
-        text_hash: 'hash',
-        source: 'user',
-        span_length: 10
-      }
-
-      const errors = validateProvenanceEvent(event)
-      expect(errors.some(e => e.includes('Event type'))).toBe(true)
-    })
-
-    it('should validate span_length', () => {
-      const event = {
-        timestamp: '2023-01-01T00:00:00Z',
-        event_type: 'human' as const,
-        text_hash: 'hash',
-        source: 'user',
-        span_length: -5
-      }
-
-      const errors = validateProvenanceEvent(event)
-      expect(errors.some(e => e.includes('Span length'))).toBe(true)
-    })
-  })
-
-  describe('isValidManifest', () => {
-    it('should validate correct manifest', () => {
-      const manifest: ManifestData = {
-        human_percentage: 60,
-        ai_percentage: 30,
-        cited_percentage: 10,
-        total_characters: 100,
-        events: [],
-        generated_at: '2023-01-01T00:00:00Z',
-        document_hash: 'hash123'
-      }
-
-      expect(isValidManifest(manifest)).toBe(true)
-    })
-
-    it('should reject invalid manifest', () => {
-      const invalidManifest = {
-        human_percentage: '60', // Should be number
-        ai_percentage: 30,
-        cited_percentage: 10
-        // Missing required fields
-      }
-
-      expect(isValidManifest(invalidManifest)).toBe(false)
-    })
-
-    it('should reject non-object input', () => {
-      expect(isValidManifest(null)).toBe(false)
-      expect(isValidManifest('string')).toBe(false)
-      expect(isValidManifest(123)).toBe(false)
-    })
-  })
+// AIDEV-NOTE: Test suite for provenance calculation and manifest generation utilities
+
+import { 
+  calculateProvenanceFromText,
+  hashContent,
+  generateCompleteManifest,
+  validateProvenanceEvent,
+  isValidManifest
+} from '../manifestGenerator'
+
+import type { ProvenanceEvent, ManifestData } from '../manifestGenerator'
+
+// Mock DOM APIs for testing
+// Minimal DOM parser and tree walker stubs
+let lastContent = ''
+Object.defineProperty(global, 'DOMParser', {
+  value: class MockDOMParser {
+    parseFromString(content: string, _mimeType: string) {
+      // Simple mock - in real tests you'd use jsdom
+      return {
+        body: {
+          textContent: content.replace(/<[^>]*>/g, ''), // Strip HTML tags
+          querySelectorAll: () => [],
+          hasAttribute: () => false
+        },
+        createTreeWalker: () => {
+          let used = false
+          return {
+            nextNode: () => {
+              if (used || !content) return null
+              used = true
+              return {
+                nodeType: Node.TEXT_NODE,
+                textContent: content,
+                parentElement: { hasAttribute: () => false }
+              }
+            }
+          }
+        }
+      }
+    }
+  }
+})
+
+
+Object.defineProperty(global, 'document', {
+  value: {
+    createTreeWalker: () => {
+      let done = false
+      return {
+        nextNode: () => {
+          if (done) return null
+          done = true
+          return {
+            nodeType: Node.TEXT_NODE,
+            textContent: lastContent,
+            parentElement: null
+          }
+        }
+      }
+    }
+  }
+})
+
+// Provide NodeFilter constant for createTreeWalker options
+Object.defineProperty(global, 'NodeFilter', {
+  value: { SHOW_ALL: 0xFFFFFFFF }
+})
+
+Object.defineProperty(global, 'Node', {
+  value: { ELEMENT_NODE: 1, TEXT_NODE: 3 }
+})
+
+// Mock crypto.subtle for Node.js environment
+Object.defineProperty(global, 'crypto', {
+  value: {
+    subtle: {
+      digest: async (_algorithm: string, data: ArrayBuffer) => {
+        // Use Node's crypto module to generate a stable hash
+        const { createHash } = await import('crypto')
+        const buffer = Buffer.from(new Uint8Array(data))
+        return createHash('sha256').update(buffer).digest().buffer
+      }
+    }
+  }
+})
+
+describe('manifestGenerator', () => {
+  describe('calculateProvenanceFromText', () => {
+    it('should handle empty content', () => {
+      const stats = calculateProvenanceFromText('')
+      expect(stats.humanPercentage).toBe(100)
+      expect(stats.aiPercentage).toBe(0)
+      expect(stats.citedPercentage).toBe(0)
+      expect(stats.totalCharacters).toBe(0)
+    })
+
+    it('should handle plain text as human content', () => {
+      const stats = calculateProvenanceFromText('Hello world')
+      expect(stats.humanPercentage).toBe(100)
+      expect(stats.totalCharacters).toBe(11)
+    })
+
+    it('should calculate percentages correctly', () => {
+      // Mock more complex parsing for this test
+      const stats = {
+        humanPercentage: 60,
+        aiPercentage: 30,
+        citedPercentage: 10,
+        totalCharacters: 100
+      }
+      
+      expect(stats.humanPercentage + stats.aiPercentage + stats.citedPercentage).toBe(100)
+    })
+  })
+
+  describe('hashContent', () => {
+    it('should generate consistent hashes', async () => {
+      const content = 'Test content'
+      const hash1 = await hashContent(content)
+      const hash2 = await hashContent(content)
+      
+      expect(hash1).toBe(hash2)
+      expect(hash1).toHaveLength(64) // SHA-256 hex string length
+    })
+
+    it('should generate different hashes for different content', async () => {
+      const hash1 = await hashContent('Content A')
+      const hash2 = await hashContent('Content B')
+      
+      expect(hash1).not.toBe(hash2)
+    })
+  })
+
+  describe('generateCompleteManifest', () => {
+    it('should generate a complete manifest', async () => {
+      const content = 'Test document content'
+      const events: ProvenanceEvent[] = [
+        {
+          timestamp: '2023-01-01T00:00:00Z',
+          event_type: 'human',
+          text_hash: 'hash1',
+          source: 'user',
+          span_length: 10
+        }
+      ]
+
+      const manifest = await generateCompleteManifest(content, events)
+
+      expect(manifest).toHaveProperty('human_percentage')
+      expect(manifest).toHaveProperty('ai_percentage')
+      expect(manifest).toHaveProperty('cited_percentage')
+      expect(manifest).toHaveProperty('total_characters')
+      expect(manifest).toHaveProperty('events')
+      expect(manifest).toHaveProperty('generated_at')
+      expect(manifest).toHaveProperty('document_hash')
+      expect(manifest.events).toHaveLength(1)
+    })
+
+    it('should sort events by timestamp', async () => {
+      const events: ProvenanceEvent[] = [
+        {
+          timestamp: '2023-01-01T02:00:00Z',
+          event_type: 'ai',
+          text_hash: 'hash2',
+          source: 'gpt-4',
+          span_length: 5
+        },
+        {
+          timestamp: '2023-01-01T01:00:00Z',
+          event_type: 'human',
+          text_hash: 'hash1',
+          source: 'user',
+          span_length: 10
+        }
+      ]
+
+      const manifest = await generateCompleteManifest('test', events)
+      
+      expect(manifest.events[0].timestamp).toBe('2023-01-01T01:00:00Z')
+      expect(manifest.events[1].timestamp).toBe('2023-01-01T02:00:00Z')
+    })
+  })
+
+  describe('validateProvenanceEvent', () => {
+    it('should validate correct event', () => {
+      const event: ProvenanceEvent = {
+        timestamp: '2023-01-01T00:00:00Z',
+        event_type: 'human',
+        text_hash: 'hash',
+        source: 'user',
+        span_length: 10
+      }
+
+      const errors = validateProvenanceEvent(event)
+      expect(errors).toHaveLength(0)
+    })
+
+    it('should catch missing required fields', () => {
+      const event = {
+        event_type: 'human' as const,
+        span_length: 10
+        // Missing timestamp, text_hash, source
+      }
+
+      const errors = validateProvenanceEvent(event)
+      expect(errors.length).toBeGreaterThan(0)
+      expect(errors.some(e => e.includes('Timestamp'))).toBe(true)
+      expect(errors.some(e => e.includes('Source'))).toBe(true)
+    })
+
+    it('should validate event_type', () => {
+      const event = {
+        timestamp: '2023-01-01T00:00:00Z',
+        event_type: 'invalid' as any,
+        text_hash: 'hash',
+        source: 'user',
+        span_length: 10
+      }
+
+      const errors = validateProvenanceEvent(event)
+      expect(errors.some(e => e.includes('Event type'))).toBe(true)
+    })
+
+    it('should validate span_length', () => {
+      const event = {
+        timestamp: '2023-01-01T00:00:00Z',
+        event_type: 'human' as const,
+        text_hash: 'hash',
+        source: 'user',
+        span_length: -5
+      }
+
+      const errors = validateProvenanceEvent(event)
+      expect(errors.some(e => e.includes('Span length'))).toBe(true)
+    })
+  })
+
+  describe('isValidManifest', () => {
+    it('should validate correct manifest', () => {
+      const manifest: ManifestData = {
+        human_percentage: 60,
+        ai_percentage: 30,
+        cited_percentage: 10,
+        total_characters: 100,
+        events: [],
+        generated_at: '2023-01-01T00:00:00Z',
+        document_hash: 'hash123'
+      }
+
+      expect(isValidManifest(manifest)).toBe(true)
+    })
+
+    it('should reject invalid manifest', () => {
+      const invalidManifest = {
+        human_percentage: '60', // Should be number
+        ai_percentage: 30,
+        cited_percentage: 10
+        // Missing required fields
+      }
+
+      expect(isValidManifest(invalidManifest)).toBe(false)
+    })
+
+    it('should reject non-object input', () => {
+      expect(isValidManifest(null)).toBe(false)
+      expect(isValidManifest('string')).toBe(false)
+      expect(isValidManifest(123)).toBe(false)
+    })
+  })
 })